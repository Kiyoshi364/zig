--- conflicted
+++ resolved
@@ -323,13 +323,11 @@
 pub const F_SETLK = 8;
 pub const F_SETLKW = 9;
 
-<<<<<<< HEAD
 pub const F_RDLCK = 1;
 pub const F_WRLCK = 3;
 pub const F_UNLCK = 2;
-=======
+
 pub const FD_CLOEXEC = 1;
->>>>>>> dc44fe05
 
 pub const SEEK_SET = 0;
 pub const SEEK_CUR = 1;
