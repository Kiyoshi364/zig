const std = @import("../index.zig");
const builtin = @import("builtin");
const Os = builtin.Os;
const is_windows = builtin.os == Os.windows;
const os = this;

test "std.os" {
    _ = @import("child_process.zig");
    _ = @import("darwin.zig");
    _ = @import("darwin_errno.zig");
    _ = @import("get_user_id.zig");
    _ = @import("linux/errno.zig");
    _ = @import("linux/index.zig");
    _ = @import("linux/x86_64.zig");
    _ = @import("path.zig");
    _ = @import("test.zig");
    _ = @import("windows/index.zig");
}

pub const windows = @import("windows/index.zig");
pub const darwin = @import("darwin.zig");
pub const linux = @import("linux/index.zig");
pub const zen = @import("zen.zig");
pub const posix = switch(builtin.os) {
    Os.linux => linux,
    Os.macosx, Os.ios => darwin,
    Os.zen => zen,
    else => @compileError("Unsupported OS"),
};
pub const net = @import("net.zig");

pub const ChildProcess = @import("child_process.zig").ChildProcess;
pub const path = @import("path.zig");
pub const File = @import("file.zig").File;
pub const time = @import("time.zig");

pub const FileMode = switch (builtin.os) {
    Os.windows => void,
    else => u32,
};

pub const default_file_mode = switch (builtin.os) {
    Os.windows => {},
    else => 0o666,
};

pub const page_size = 4 * 1024;

pub const UserInfo = @import("get_user_id.zig").UserInfo;
pub const getUserInfo = @import("get_user_id.zig").getUserInfo;

const windows_util = @import("windows/util.zig");
pub const windowsWaitSingle = windows_util.windowsWaitSingle;
pub const windowsWrite = windows_util.windowsWrite;
pub const windowsIsCygwinPty = windows_util.windowsIsCygwinPty;
pub const windowsOpen = windows_util.windowsOpen;
pub const windowsLoadDll = windows_util.windowsLoadDll;
pub const windowsUnloadDll = windows_util.windowsUnloadDll; 
pub const createWindowsEnvBlock = windows_util.createWindowsEnvBlock;

pub const WindowsWaitError = windows_util.WaitError;
pub const WindowsOpenError = windows_util.OpenError;
pub const WindowsWriteError = windows_util.WriteError;

pub const FileHandle = if (is_windows) windows.HANDLE else i32;

const debug = std.debug;
const assert = debug.assert;

const c = std.c;

const mem = std.mem;
const Allocator = mem.Allocator;

const BufMap = std.BufMap;
const cstr = std.cstr;

const io = std.io;
const base64 = std.base64;
const ArrayList = std.ArrayList;
const Buffer = std.Buffer;
const math = std.math;

/// Fills `buf` with random bytes. If linking against libc, this calls the
/// appropriate OS-specific library call. Otherwise it uses the zig standard
/// library implementation.
pub fn getRandomBytes(buf: []u8) !void {
    switch (builtin.os) {
        Os.linux => while (true) {
            // TODO check libc version and potentially call c.getrandom.
            // See #397
            const err = posix.getErrno(posix.getrandom(buf.ptr, buf.len, 0));
            if (err > 0) {
                switch (err) {
                    posix.EINVAL => unreachable,
                    posix.EFAULT => unreachable,
                    posix.EINTR  => continue,
                    posix.ENOSYS => {
                        const fd = try posixOpenC(c"/dev/urandom", posix.O_RDONLY|posix.O_CLOEXEC, 0);
                        defer close(fd);

                        try posixRead(fd, buf);
                        return;
                    },
                    else => return unexpectedErrorPosix(err),
                }
            }
            return;
        },
        Os.macosx, Os.ios => {
            const fd = try posixOpenC(c"/dev/urandom", posix.O_RDONLY|posix.O_CLOEXEC, 0);
            defer close(fd);

            try posixRead(fd, buf);
        },
        Os.windows => {
            var hCryptProv: windows.HCRYPTPROV = undefined;
            if (windows.CryptAcquireContextA(&hCryptProv, null, null, windows.PROV_RSA_FULL, 0) == 0) {
                const err = windows.GetLastError();
                return switch (err) {
                    else => unexpectedErrorWindows(err),
                };
            }
            defer _ = windows.CryptReleaseContext(hCryptProv, 0);

            if (windows.CryptGenRandom(hCryptProv, windows.DWORD(buf.len), buf.ptr) == 0) {
                const err = windows.GetLastError();
                return switch (err) {
                    else => unexpectedErrorWindows(err),
                };
            }
        },
        Os.zen => {
            const randomness = []u8 {42, 1, 7, 12, 22, 17, 99, 16, 26, 87, 41, 45};
            var i: usize = 0;
            while (i < buf.len) : (i += 1) {
                if (i > randomness.len) return error.Unknown;
                buf[i] = randomness[i];
            }
        },
        else => @compileError("Unsupported OS"),
    }
}

test "os.getRandomBytes" {
    var buf: [50]u8 = undefined;
    try getRandomBytes(buf[0..]);
}

/// Raises a signal in the current kernel thread, ending its execution.
/// If linking against libc, this calls the abort() libc function. Otherwise
/// it uses the zig standard library implementation.
pub fn abort() noreturn {
    @setCold(true);
    if (builtin.link_libc) {
        c.abort();
    }
    switch (builtin.os) {
        Os.linux, Os.macosx, Os.ios => {
            _ = posix.raise(posix.SIGABRT);
            _ = posix.raise(posix.SIGKILL);
            while (true) {}
        },
        Os.windows => {
            if (builtin.mode == builtin.Mode.Debug) {
                @breakpoint();
            }
            windows.ExitProcess(3);
        },
        else => @compileError("Unsupported OS"),
    }
}

/// Exits the program cleanly with the specified status code.
pub fn exit(status: u8) noreturn {
    @setCold(true);
    if (builtin.link_libc) {
        c.exit(status);
    }
    switch (builtin.os) {
        Os.linux, Os.macosx, Os.ios => {
            posix.exit(status);
        },
        Os.windows => {
            windows.ExitProcess(status);
        },
        else => @compileError("Unsupported OS"),
    }
}

/// When a file descriptor is closed on linux, it pops the first
/// node from this queue and resumes it.
/// Async functions which get the EMFILE error code can suspend,
/// putting their coroutine handle into this list.
/// TODO make this an atomic linked list
pub var emfile_promise_queue = std.LinkedList(promise).init();

/// Closes the file handle. Keeps trying if it gets interrupted by a signal.
pub fn close(handle: FileHandle) void {
    if (is_windows) {
        windows_util.windowsClose(handle);
    } else {
        while (true) {
            const err = posix.getErrno(posix.close(handle));
            switch (err) {
                posix.EINTR => continue,
                else => {
                    if (emfile_promise_queue.popFirst()) |p| resume p.data;
                    return;
                },
            }
        }
    }
}

/// Calls POSIX read, and keeps trying if it gets interrupted.
pub fn posixRead(fd: i32, buf: []u8) !void {
    // Linux can return EINVAL when read amount is > 0x7ffff000
    // See https://github.com/zig-lang/zig/pull/743#issuecomment-363158274
    const max_buf_len = 0x7ffff000;

    var index: usize = 0;
    while (index < buf.len) {
        const want_to_read = math.min(buf.len - index, usize(max_buf_len));
        const rc = posix.read(fd, &buf[index], want_to_read);
        const err = posix.getErrno(rc);
        if (err > 0) {
            return switch (err) {
                posix.EINTR => continue,
                posix.EINVAL, posix.EFAULT => unreachable,
                posix.EAGAIN => error.WouldBlock,
                posix.EBADF => error.FileClosed,
                posix.EIO => error.InputOutput,
                posix.EISDIR => error.IsDir,
                posix.ENOBUFS, posix.ENOMEM => error.SystemResources,
                else => unexpectedErrorPosix(err),
            };
        }
        index += rc;
    }
}

pub const PosixWriteError = error {
    WouldBlock,
    FileClosed,
    DestinationAddressRequired,
    DiskQuota,
    FileTooBig,
    InputOutput,
    NoSpaceLeft,
    AccessDenied,
    BrokenPipe,
    Unexpected,
};

/// Calls POSIX write, and keeps trying if it gets interrupted.
pub fn posixWrite(fd: i32, bytes: []const u8) !void {
    // Linux can return EINVAL when write amount is > 0x7ffff000
    // See https://github.com/zig-lang/zig/pull/743#issuecomment-363165856
    const max_bytes_len = 0x7ffff000;

    var index: usize = 0;
    while (index < bytes.len) {
        const amt_to_write = math.min(bytes.len - index, usize(max_bytes_len));
        const rc = posix.write(fd, &bytes[index], amt_to_write);
        const write_err = posix.getErrno(rc);
        if (write_err > 0) {
            return switch (write_err) {
                posix.EINTR  => continue,
                posix.EINVAL, posix.EFAULT => unreachable,
                posix.EAGAIN => PosixWriteError.WouldBlock,
                posix.EBADF => PosixWriteError.FileClosed,
                posix.EDESTADDRREQ => PosixWriteError.DestinationAddressRequired,
                posix.EDQUOT => PosixWriteError.DiskQuota,
                posix.EFBIG  => PosixWriteError.FileTooBig,
                posix.EIO    => PosixWriteError.InputOutput,
                posix.ENOSPC => PosixWriteError.NoSpaceLeft,
                posix.EPERM  => PosixWriteError.AccessDenied,
                posix.EPIPE  => PosixWriteError.BrokenPipe,
                else         => unexpectedErrorPosix(write_err),
            };
        }
        index += rc;
    }
}

pub const PosixOpenError = error {
    OutOfMemory,
    AccessDenied,
    FileTooBig,
    IsDir,
    SymLinkLoop,
    ProcessFdQuotaExceeded,
    NameTooLong,
    SystemFdQuotaExceeded,
    NoDevice,
    PathNotFound,
    SystemResources,
    NoSpaceLeft,
    NotDir,
    PathAlreadyExists,
    Unexpected,
};

/// ::file_path needs to be copied in memory to add a null terminating byte.
/// Calls POSIX open, keeps trying if it gets interrupted, and translates
/// the return value into zig errors.
pub fn posixOpen(allocator: &Allocator, file_path: []const u8, flags: u32, perm: usize) PosixOpenError!i32 {
    const path_with_null = try cstr.addNullByte(allocator, file_path);
    defer allocator.free(path_with_null);

    return posixOpenC(path_with_null.ptr, flags, perm);
}

pub fn posixOpenC(file_path: &const u8, flags: u32, perm: usize) !i32 {
    while (true) {
        const result = posix.open(file_path, flags, perm);
        const err = posix.getErrno(result);
        if (err > 0) {
            switch (err) {
                posix.EINTR => continue,

                posix.EFAULT => unreachable,
                posix.EINVAL => unreachable,
                posix.EACCES => return PosixOpenError.AccessDenied,
                posix.EFBIG, posix.EOVERFLOW => return PosixOpenError.FileTooBig,
                posix.EISDIR => return PosixOpenError.IsDir,
                posix.ELOOP => return PosixOpenError.SymLinkLoop,
                posix.EMFILE => return PosixOpenError.ProcessFdQuotaExceeded,
                posix.ENAMETOOLONG => return PosixOpenError.NameTooLong,
                posix.ENFILE => return PosixOpenError.SystemFdQuotaExceeded,
                posix.ENODEV => return PosixOpenError.NoDevice,
                posix.ENOENT => return PosixOpenError.PathNotFound,
                posix.ENOMEM => return PosixOpenError.SystemResources,
                posix.ENOSPC => return PosixOpenError.NoSpaceLeft,
                posix.ENOTDIR => return PosixOpenError.NotDir,
                posix.EPERM => return PosixOpenError.AccessDenied,
                posix.EEXIST => return PosixOpenError.PathAlreadyExists,
                else => return unexpectedErrorPosix(err),
            }
        }
        return i32(result);
    }
}

pub fn posixDup2(old_fd: i32, new_fd: i32) !void {
    while (true) {
        const err = posix.getErrno(posix.dup2(old_fd, new_fd));
        if (err > 0) {
            return switch (err) {
                posix.EBUSY, posix.EINTR => continue,
                posix.EMFILE => error.ProcessFdQuotaExceeded,
                posix.EINVAL => unreachable,
                else => unexpectedErrorPosix(err),
            };
        }
        return;
    }
}

pub fn createNullDelimitedEnvMap(allocator: &Allocator, env_map: &const BufMap) ![]?&u8 {
    const envp_count = env_map.count();
    const envp_buf = try allocator.alloc(?&u8, envp_count + 1);
    mem.set(?&u8, envp_buf, null);
    errdefer freeNullDelimitedEnvMap(allocator, envp_buf);
    {
        var it = env_map.iterator();
        var i: usize = 0;
        while (it.next()) |pair| : (i += 1) {
            const env_buf = try allocator.alloc(u8, pair.key.len + pair.value.len + 2);
            @memcpy(&env_buf[0], pair.key.ptr, pair.key.len);
            env_buf[pair.key.len] = '=';
            @memcpy(&env_buf[pair.key.len + 1], pair.value.ptr, pair.value.len);
            env_buf[env_buf.len - 1] = 0;

            envp_buf[i] = env_buf.ptr;
        }
        assert(i == envp_count);
    }
    assert(envp_buf[envp_count] == null);
    return envp_buf;
}

pub fn freeNullDelimitedEnvMap(allocator: &Allocator, envp_buf: []?&u8) void {
    for (envp_buf) |env| {
        const env_buf = if (env) |ptr| ptr[0 .. cstr.len(ptr) + 1] else break;
        allocator.free(env_buf);
    }
    allocator.free(envp_buf);
}

/// This function must allocate memory to add a null terminating bytes on path and each arg.
/// It must also convert to KEY=VALUE\0 format for environment variables, and include null
/// pointers after the args and after the environment variables.
/// `argv[0]` is the executable path.
/// This function also uses the PATH environment variable to get the full path to the executable.
pub fn posixExecve(argv: []const []const u8, env_map: &const BufMap,
    allocator: &Allocator) !void
{
    const argv_buf = try allocator.alloc(?&u8, argv.len + 1);
    mem.set(?&u8, argv_buf, null);
    defer {
        for (argv_buf) |arg| {
            const arg_buf = if (arg) |ptr| cstr.toSlice(ptr) else break;
            allocator.free(arg_buf);
        }
        allocator.free(argv_buf);
    }
    for (argv) |arg, i| {
        const arg_buf = try allocator.alloc(u8, arg.len + 1);
        @memcpy(&arg_buf[0], arg.ptr, arg.len);
        arg_buf[arg.len] = 0;

        argv_buf[i] = arg_buf.ptr;
    }
    argv_buf[argv.len] = null;

    const envp_buf = try createNullDelimitedEnvMap(allocator, env_map);
    defer freeNullDelimitedEnvMap(allocator, envp_buf);

    const exe_path = argv[0];
    if (mem.indexOfScalar(u8, exe_path, '/') != null) {
        return posixExecveErrnoToErr(posix.getErrno(posix.execve(??argv_buf[0], argv_buf.ptr, envp_buf.ptr)));
    }

    const PATH = getEnvPosix("PATH") ?? "/usr/local/bin:/bin/:/usr/bin";
    // PATH.len because it is >= the largest search_path
    // +1 for the / to join the search path and exe_path
    // +1 for the null terminating byte
    const path_buf = try allocator.alloc(u8, PATH.len + exe_path.len + 2);
    defer allocator.free(path_buf);
    var it = mem.split(PATH, ":");
    var seen_eacces = false;
    var err: usize = undefined;
    while (it.next()) |search_path| {
        mem.copy(u8, path_buf, search_path);
        path_buf[search_path.len] = '/';
        mem.copy(u8, path_buf[search_path.len + 1 ..], exe_path);
        path_buf[search_path.len + exe_path.len + 1] = 0;
        err = posix.getErrno(posix.execve(path_buf.ptr, argv_buf.ptr, envp_buf.ptr));
        assert(err > 0);
        if (err == posix.EACCES) {
            seen_eacces = true;
        } else if (err != posix.ENOENT) {
            return posixExecveErrnoToErr(err);
        }
    }
    if (seen_eacces) {
        err = posix.EACCES;
    }
    return posixExecveErrnoToErr(err);
}

pub const PosixExecveError = error {
    SystemResources,
    AccessDenied,
    InvalidExe,
    FileSystem,
    IsDir,
    FileNotFound,
    NotDir,
    FileBusy,
    Unexpected,
};

fn posixExecveErrnoToErr(err: usize) PosixExecveError {
    assert(err > 0);
    return switch (err) {
        posix.EFAULT => unreachable,
        posix.E2BIG, posix.EMFILE, posix.ENAMETOOLONG, posix.ENFILE, posix.ENOMEM => error.SystemResources,
        posix.EACCES, posix.EPERM => error.AccessDenied,
        posix.EINVAL, posix.ENOEXEC => error.InvalidExe,
        posix.EIO, posix.ELOOP => error.FileSystem,
        posix.EISDIR => error.IsDir,
        posix.ENOENT => error.FileNotFound,
        posix.ENOTDIR => error.NotDir,
        posix.ETXTBSY => error.FileBusy,
        else => unexpectedErrorPosix(err),
    };
}

pub var posix_environ_raw: []&u8 = undefined;

/// Caller must free result when done.
pub fn getEnvMap(allocator: &Allocator) !BufMap {
    var result = BufMap.init(allocator);
    errdefer result.deinit();

    if (is_windows) {
        const ptr = windows.GetEnvironmentStringsA() ?? return error.OutOfMemory;
        defer assert(windows.FreeEnvironmentStringsA(ptr) != 0);

        var i: usize = 0;
        while (true) {
            if (ptr[i] == 0)
                return result;

            const key_start = i;

            while (ptr[i] != 0 and ptr[i] != '=') : (i += 1) {}
            const key = ptr[key_start..i];

            if (ptr[i] == '=') i += 1;

            const value_start = i;
            while (ptr[i] != 0) : (i += 1) {}
            const value = ptr[value_start..i];

            i += 1; // skip over null byte

            try result.set(key, value);
        }
    } else {
        for (posix_environ_raw) |ptr| {
            var line_i: usize = 0;
            while (ptr[line_i] != 0 and ptr[line_i] != '=') : (line_i += 1) {}
            const key = ptr[0..line_i];

            var end_i: usize = line_i;
            while (ptr[end_i] != 0) : (end_i += 1) {}
            const value = ptr[line_i + 1..end_i];

            try result.set(key, value);
        }
        return result;
    }
}

pub fn getEnvPosix(key: []const u8) ?[]const u8 {
    for (posix_environ_raw) |ptr| {
        var line_i: usize = 0;
        while (ptr[line_i] != 0 and ptr[line_i] != '=') : (line_i += 1) {}
        const this_key = ptr[0..line_i];
        if (!mem.eql(u8, key, this_key))
            continue;

        var end_i: usize = line_i;
        while (ptr[end_i] != 0) : (end_i += 1) {}
        const this_value = ptr[line_i + 1..end_i];

        return this_value;
    }
    return null;
}

/// Caller must free returned memory.
pub fn getEnvVarOwned(allocator: &mem.Allocator, key: []const u8) ![]u8 {
    if (is_windows) {
        const key_with_null = try cstr.addNullByte(allocator, key);
        defer allocator.free(key_with_null);

        var buf = try allocator.alloc(u8, 256);
        errdefer allocator.free(buf);

        while (true) {
            const windows_buf_len = try math.cast(windows.DWORD, buf.len);
            const result = windows.GetEnvironmentVariableA(key_with_null.ptr, buf.ptr, windows_buf_len);

            if (result == 0) {
                const err = windows.GetLastError();
                return switch (err) {
                    windows.ERROR.ENVVAR_NOT_FOUND => error.EnvironmentVariableNotFound,
                    else => unexpectedErrorWindows(err),
                };
            }

            if (result > buf.len) {
                buf = try allocator.realloc(u8, buf, result);
                continue;
            }

            return allocator.shrink(u8, buf, result);
        }
    } else {
        const result = getEnvPosix(key) ?? return error.EnvironmentVariableNotFound;
        return mem.dupe(allocator, u8, result);
    }
}

/// Caller must free the returned memory.
pub fn getCwd(allocator: &Allocator) ![]u8 {
    switch (builtin.os) {
        Os.windows => {
            var buf = try allocator.alloc(u8, 256);
            errdefer allocator.free(buf);

            while (true) {
                const result = windows.GetCurrentDirectoryA(windows.WORD(buf.len), buf.ptr);

                if (result == 0) {
                    const err = windows.GetLastError();
                    return switch (err) {
                        else => unexpectedErrorWindows(err),
                    };
                }

                if (result > buf.len) {
                    buf = try allocator.realloc(u8, buf, result);
                    continue;
                }

                return allocator.shrink(u8, buf, result);
            }
        },
        else => {
            var buf = try allocator.alloc(u8, 1024);
            errdefer allocator.free(buf);
            while (true) {
                const err = posix.getErrno(posix.getcwd(buf.ptr, buf.len));
                if (err == posix.ERANGE) {
                    buf = try allocator.realloc(u8, buf, buf.len * 2);
                    continue;
                } else if (err > 0) {
                    return unexpectedErrorPosix(err);
                }

                return allocator.shrink(u8, buf, cstr.len(buf.ptr));
            }
        },
    }
}

test "os.getCwd" {
    // at least call it so it gets compiled
    _ = getCwd(debug.global_allocator);
}

pub const SymLinkError = PosixSymLinkError || WindowsSymLinkError;

pub fn symLink(allocator: &Allocator, existing_path: []const u8, new_path: []const u8) SymLinkError!void {
    if (is_windows) {
        return symLinkWindows(allocator, existing_path, new_path);
    } else {
        return symLinkPosix(allocator, existing_path, new_path);
    }
}

pub const WindowsSymLinkError = error {
    OutOfMemory,
    Unexpected,
};

pub fn symLinkWindows(allocator: &Allocator, existing_path: []const u8, new_path: []const u8) WindowsSymLinkError!void {
    const existing_with_null = try cstr.addNullByte(allocator, existing_path);
    defer allocator.free(existing_with_null);
    const new_with_null = try cstr.addNullByte(allocator, new_path);
    defer allocator.free(new_with_null);

    if (windows.CreateSymbolicLinkA(existing_with_null.ptr, new_with_null.ptr, 0) == 0) {
        const err = windows.GetLastError();
        return switch (err) {
            else => unexpectedErrorWindows(err),
        };
    }
}

pub const PosixSymLinkError = error {
    OutOfMemory,
    AccessDenied,
    DiskQuota,
    PathAlreadyExists,
    FileSystem,
    SymLinkLoop,
    NameTooLong,
    FileNotFound,
    SystemResources,
    NoSpaceLeft,
    ReadOnlyFileSystem,
    NotDir,
    Unexpected,
};

pub fn symLinkPosix(allocator: &Allocator, existing_path: []const u8, new_path: []const u8) PosixSymLinkError!void {
    const full_buf = try allocator.alloc(u8, existing_path.len + new_path.len + 2);
    defer allocator.free(full_buf);

    const existing_buf = full_buf;
    mem.copy(u8, existing_buf, existing_path);
    existing_buf[existing_path.len] = 0;

    const new_buf = full_buf[existing_path.len + 1..];
    mem.copy(u8, new_buf, new_path);
    new_buf[new_path.len] = 0;

    const err = posix.getErrno(posix.symlink(existing_buf.ptr, new_buf.ptr));
    if (err > 0) {
        return switch (err) {
            posix.EFAULT, posix.EINVAL => unreachable,
            posix.EACCES, posix.EPERM => error.AccessDenied,
            posix.EDQUOT => error.DiskQuota,
            posix.EEXIST => error.PathAlreadyExists,
            posix.EIO => error.FileSystem,
            posix.ELOOP => error.SymLinkLoop,
            posix.ENAMETOOLONG => error.NameTooLong,
            posix.ENOENT => error.FileNotFound,
            posix.ENOTDIR => error.NotDir,
            posix.ENOMEM => error.SystemResources,
            posix.ENOSPC => error.NoSpaceLeft,
            posix.EROFS => error.ReadOnlyFileSystem,
            else => unexpectedErrorPosix(err),
        };
    }
}

// here we replace the standard +/ with -_ so that it can be used in a file name
const b64_fs_encoder = base64.Base64Encoder.init(
    "ABCDEFGHIJKLMNOPQRSTUVWXYZabcdefghijklmnopqrstuvwxyz0123456789-_",
    base64.standard_pad_char);

pub fn atomicSymLink(allocator: &Allocator, existing_path: []const u8, new_path: []const u8) !void {
    if (symLink(allocator, existing_path, new_path)) {
        return;
    } else |err| switch (err) {
        error.PathAlreadyExists => {},
        else => return err, // TODO zig should know this set does not include PathAlreadyExists
    }

    const dirname = os.path.dirname(new_path);

    var rand_buf: [12]u8 = undefined;
    const tmp_path = try allocator.alloc(u8, dirname.len + 1 + base64.Base64Encoder.calcSize(rand_buf.len));
    defer allocator.free(tmp_path);
    mem.copy(u8, tmp_path[0..], dirname);
    tmp_path[dirname.len] = os.path.sep;
    while (true) {
        try getRandomBytes(rand_buf[0..]);
        b64_fs_encoder.encode(tmp_path[dirname.len + 1 ..], rand_buf);

        if (symLink(allocator, existing_path, tmp_path)) {
            return rename(allocator, tmp_path, new_path);
        } else |err| switch (err) {
            error.PathAlreadyExists => continue,
            else => return err, // TODO zig should know this set does not include PathAlreadyExists
        }
    }

}

pub fn deleteFile(allocator: &Allocator, file_path: []const u8) !void {
    if (builtin.os == Os.windows) {
        return deleteFileWindows(allocator, file_path);
    } else {
        return deleteFilePosix(allocator, file_path);
    }
}

pub fn deleteFileWindows(allocator: &Allocator, file_path: []const u8) !void {
    const buf = try allocator.alloc(u8, file_path.len + 1);
    defer allocator.free(buf);

    mem.copy(u8, buf, file_path);
    buf[file_path.len] = 0;

    if (windows.DeleteFileA(buf.ptr) == 0) {
        const err = windows.GetLastError();
        return switch (err) {
            windows.ERROR.FILE_NOT_FOUND => error.FileNotFound,
            windows.ERROR.ACCESS_DENIED => error.AccessDenied,
            windows.ERROR.FILENAME_EXCED_RANGE, windows.ERROR.INVALID_PARAMETER => error.NameTooLong,
            else => unexpectedErrorWindows(err),
        };
    }
}

pub fn deleteFilePosix(allocator: &Allocator, file_path: []const u8) !void {
    const buf = try allocator.alloc(u8, file_path.len + 1);
    defer allocator.free(buf);

    mem.copy(u8, buf, file_path);
    buf[file_path.len] = 0;

    const err = posix.getErrno(posix.unlink(buf.ptr));
    if (err > 0) {
        return switch (err) {
            posix.EACCES, posix.EPERM => error.AccessDenied,
            posix.EBUSY => error.FileBusy,
            posix.EFAULT, posix.EINVAL => unreachable,
            posix.EIO => error.FileSystem,
            posix.EISDIR => error.IsDir,
            posix.ELOOP => error.SymLinkLoop,
            posix.ENAMETOOLONG => error.NameTooLong,
            posix.ENOENT => error.FileNotFound,
            posix.ENOTDIR => error.NotDir,
            posix.ENOMEM => error.SystemResources,
            posix.EROFS => error.ReadOnlyFileSystem,
            else => unexpectedErrorPosix(err),
        };
    }
}

/// Guaranteed to be atomic. However until https://patchwork.kernel.org/patch/9636735/ is
/// merged and readily available,
/// there is a possibility of power loss or application termination leaving temporary files present
/// in the same directory as dest_path.
/// Destination file will have the same mode as the source file.
pub fn copyFile(allocator: &Allocator, source_path: []const u8, dest_path: []const u8) !void {
    var in_file = try os.File.openRead(allocator, source_path);
    defer in_file.close();

    const mode = try in_file.mode();

    var atomic_file = try AtomicFile.init(allocator, dest_path, mode);
    defer atomic_file.deinit();

    var buf: [page_size]u8 = undefined;
    while (true) {
        const amt = try in_file.read(buf[0..]);
        try atomic_file.file.write(buf[0..amt]);
        if (amt != buf.len) {
            return atomic_file.finish();
        }
    }
}

/// Guaranteed to be atomic. However until https://patchwork.kernel.org/patch/9636735/ is
/// merged and readily available,
/// there is a possibility of power loss or application termination leaving temporary files present
pub fn copyFileMode(allocator: &Allocator, source_path: []const u8, dest_path: []const u8, mode: FileMode) !void {
    var in_file = try os.File.openRead(allocator, source_path);
    defer in_file.close();

    var atomic_file = try AtomicFile.init(allocator, dest_path, mode);
    defer atomic_file.deinit();

    var buf: [page_size]u8 = undefined;
    while (true) {
        const amt = try in_file.read(buf[0..]);
        try atomic_file.file.write(buf[0..amt]);
        if (amt != buf.len) {
            return atomic_file.finish();
        }
    }
}

pub const AtomicFile = struct {
    allocator: &Allocator,
    file: os.File,
    tmp_path: []u8,
    dest_path: []const u8,
    finished: bool,

    /// dest_path must remain valid for the lifetime of AtomicFile
    /// call finish to atomically replace dest_path with contents
    pub fn init(allocator: &Allocator, dest_path: []const u8, mode: FileMode) !AtomicFile {
        const dirname = os.path.dirname(dest_path);

        var rand_buf: [12]u8 = undefined;
        const tmp_path = try allocator.alloc(u8, dirname.len + 1 + base64.Base64Encoder.calcSize(rand_buf.len));
        errdefer allocator.free(tmp_path);
        mem.copy(u8, tmp_path[0..], dirname);
        tmp_path[dirname.len] = os.path.sep;

        while (true) {
            try getRandomBytes(rand_buf[0..]);
            b64_fs_encoder.encode(tmp_path[dirname.len + 1 ..], rand_buf);

            const file = os.File.openWriteNoClobber(allocator, tmp_path, mode) catch |err| switch (err) {
                error.PathAlreadyExists => continue,
                // TODO zig should figure out that this error set does not include PathAlreadyExists since
                // it is handled in the above switch
                else => return err,
            };

            return AtomicFile {
                .allocator = allocator,
                .file = file,
                .tmp_path = tmp_path,
                .dest_path = dest_path,
                .finished = false,
            };
        }
    }

    /// always call deinit, even after successful finish()
    pub fn deinit(self: &AtomicFile) void {
        if (!self.finished) {
            self.file.close();
            deleteFile(self.allocator, self.tmp_path) catch {};
            self.allocator.free(self.tmp_path);
            self.finished = true;
        }
    }

    pub fn finish(self: &AtomicFile) !void {
        assert(!self.finished);
        self.file.close();
        try rename(self.allocator, self.tmp_path, self.dest_path);
        self.allocator.free(self.tmp_path);
        self.finished = true;
    }
};

pub fn rename(allocator: &Allocator, old_path: []const u8, new_path: []const u8) !void {
    const full_buf = try allocator.alloc(u8, old_path.len + new_path.len + 2);
    defer allocator.free(full_buf);

    const old_buf = full_buf;
    mem.copy(u8, old_buf, old_path);
    old_buf[old_path.len] = 0;

    const new_buf = full_buf[old_path.len + 1..];
    mem.copy(u8, new_buf, new_path);
    new_buf[new_path.len] = 0;

    if (is_windows) {
        const flags = windows.MOVEFILE_REPLACE_EXISTING|windows.MOVEFILE_WRITE_THROUGH;
        if (windows.MoveFileExA(old_buf.ptr, new_buf.ptr, flags) == 0) {
            const err = windows.GetLastError();
            return switch (err) {
                else => unexpectedErrorWindows(err),
            };
        }
    } else {
        const err = posix.getErrno(posix.rename(old_buf.ptr, new_buf.ptr));
        if (err > 0) {
            return switch (err) {
                posix.EACCES, posix.EPERM => error.AccessDenied,
                posix.EBUSY => error.FileBusy,
                posix.EDQUOT => error.DiskQuota,
                posix.EFAULT, posix.EINVAL => unreachable,
                posix.EISDIR => error.IsDir,
                posix.ELOOP => error.SymLinkLoop,
                posix.EMLINK => error.LinkQuotaExceeded,
                posix.ENAMETOOLONG => error.NameTooLong,
                posix.ENOENT => error.FileNotFound,
                posix.ENOTDIR => error.NotDir,
                posix.ENOMEM => error.SystemResources,
                posix.ENOSPC => error.NoSpaceLeft,
                posix.EEXIST, posix.ENOTEMPTY => error.PathAlreadyExists,
                posix.EROFS => error.ReadOnlyFileSystem,
                posix.EXDEV => error.RenameAcrossMountPoints,
                else => unexpectedErrorPosix(err),
            };
        }
    }
}

pub fn makeDir(allocator: &Allocator, dir_path: []const u8) !void {
    if (is_windows) {
        return makeDirWindows(allocator, dir_path);
    } else {
        return makeDirPosix(allocator, dir_path);
    }
}

pub fn makeDirWindows(allocator: &Allocator, dir_path: []const u8) !void {
    const path_buf = try cstr.addNullByte(allocator, dir_path);
    defer allocator.free(path_buf);

    if (windows.CreateDirectoryA(path_buf.ptr, null) == 0) {
        const err = windows.GetLastError();
        return switch (err) {
            windows.ERROR.ALREADY_EXISTS => error.PathAlreadyExists,
            windows.ERROR.PATH_NOT_FOUND => error.FileNotFound,
            else => unexpectedErrorWindows(err),
        };
    }
}

pub fn makeDirPosix(allocator: &Allocator, dir_path: []const u8) !void {
    const path_buf = try cstr.addNullByte(allocator, dir_path);
    defer allocator.free(path_buf);

    const err = posix.getErrno(posix.mkdir(path_buf.ptr, 0o755));
    if (err > 0) {
        return switch (err) {
            posix.EACCES, posix.EPERM => error.AccessDenied,
            posix.EDQUOT => error.DiskQuota,
            posix.EEXIST => error.PathAlreadyExists,
            posix.EFAULT => unreachable,
            posix.ELOOP => error.SymLinkLoop,
            posix.EMLINK => error.LinkQuotaExceeded,
            posix.ENAMETOOLONG => error.NameTooLong,
            posix.ENOENT => error.FileNotFound,
            posix.ENOMEM => error.SystemResources,
            posix.ENOSPC => error.NoSpaceLeft,
            posix.ENOTDIR => error.NotDir,
            posix.EROFS => error.ReadOnlyFileSystem,
            else => unexpectedErrorPosix(err),
        };
    }
}

/// Calls makeDir recursively to make an entire path. Returns success if the path
/// already exists and is a directory.
pub fn makePath(allocator: &Allocator, full_path: []const u8) !void {
    const resolved_path = try path.resolve(allocator, full_path);
    defer allocator.free(resolved_path);

    var end_index: usize = resolved_path.len;
    while (true) {
        makeDir(allocator, resolved_path[0..end_index]) catch |err| {
            if (err == error.PathAlreadyExists) {
                // TODO stat the file and return an error if it's not a directory
                // this is important because otherwise a dangling symlink
                // could cause an infinite loop
                if (end_index == resolved_path.len)
                    return;
            } else if (err == error.FileNotFound) {
                // march end_index backward until next path component
                while (true) {
                    end_index -= 1;
                    if (os.path.isSep(resolved_path[end_index]))
                        break;
                }
                continue;
            } else {
                return err;
            }
        };
        if (end_index == resolved_path.len)
            return;
        // march end_index forward until next path component
        while (true) {
            end_index += 1;
            if (end_index == resolved_path.len or os.path.isSep(resolved_path[end_index]))
                break;
        }
    }
}

/// Returns ::error.DirNotEmpty if the directory is not empty.
/// To delete a directory recursively, see ::deleteTree
pub fn deleteDir(allocator: &Allocator, dir_path: []const u8) !void {
    const path_buf = try allocator.alloc(u8, dir_path.len + 1);
    defer allocator.free(path_buf);

    mem.copy(u8, path_buf, dir_path);
    path_buf[dir_path.len] = 0;

    const err = posix.getErrno(posix.rmdir(path_buf.ptr));
    if (err > 0) {
        return switch (err) {
            posix.EACCES, posix.EPERM => error.AccessDenied,
            posix.EBUSY => error.FileBusy,
            posix.EFAULT, posix.EINVAL => unreachable,
            posix.ELOOP => error.SymLinkLoop,
            posix.ENAMETOOLONG => error.NameTooLong,
            posix.ENOENT => error.FileNotFound,
            posix.ENOMEM => error.SystemResources,
            posix.ENOTDIR => error.NotDir,
            posix.EEXIST, posix.ENOTEMPTY => error.DirNotEmpty,
            posix.EROFS => error.ReadOnlyFileSystem,
            else => unexpectedErrorPosix(err),
        };
    }
}

/// Whether ::full_path describes a symlink, file, or directory, this function
/// removes it. If it cannot be removed because it is a non-empty directory,
/// this function recursively removes its entries and then tries again.
// TODO non-recursive implementation
const DeleteTreeError = error {
    OutOfMemory,
    AccessDenied,
    FileTooBig,
    IsDir,
    SymLinkLoop,
    ProcessFdQuotaExceeded,
    NameTooLong,
    SystemFdQuotaExceeded,
    NoDevice,
    PathNotFound,
    SystemResources,
    NoSpaceLeft,
    PathAlreadyExists,
    ReadOnlyFileSystem,
    NotDir,
    FileNotFound,
    FileSystem,
    FileBusy,
    DirNotEmpty,
    Unexpected,
};
pub fn deleteTree(allocator: &Allocator, full_path: []const u8) DeleteTreeError!void {
    start_over: while (true) {
        var got_access_denied = false;
        // First, try deleting the item as a file. This way we don't follow sym links.
        if (deleteFile(allocator, full_path)) {
            return;
        } else |err| switch (err) {
            error.FileNotFound => return,
            error.IsDir => {},
            error.AccessDenied => got_access_denied = true,

            error.OutOfMemory,
            error.SymLinkLoop,
            error.NameTooLong,
            error.SystemResources,
            error.ReadOnlyFileSystem,
            error.NotDir,
            error.FileSystem,
            error.FileBusy,
            error.Unexpected
                => return err,
        }
        {
            var dir = Dir.open(allocator, full_path) catch |err| switch (err) {
                error.NotDir => {
                    if (got_access_denied) {
                        return error.AccessDenied;
                    }
                    continue :start_over;
                },

                error.OutOfMemory,
                error.AccessDenied,
                error.FileTooBig,
                error.IsDir,
                error.SymLinkLoop,
                error.ProcessFdQuotaExceeded,
                error.NameTooLong,
                error.SystemFdQuotaExceeded,
                error.NoDevice,
                error.PathNotFound,
                error.SystemResources,
                error.NoSpaceLeft,
                error.PathAlreadyExists,
                error.Unexpected
                    => return err,
            };
            defer dir.close();

            var full_entry_buf = ArrayList(u8).init(allocator);
            defer full_entry_buf.deinit();

            while (try dir.next()) |entry| {
                try full_entry_buf.resize(full_path.len + entry.name.len + 1);
                const full_entry_path = full_entry_buf.toSlice();
                mem.copy(u8, full_entry_path, full_path);
                full_entry_path[full_path.len] = '/';
                mem.copy(u8, full_entry_path[full_path.len + 1..], entry.name);

                try deleteTree(allocator, full_entry_path);
            }
        }
        return deleteDir(allocator, full_path);
    }
}

pub const Dir = struct {
    fd: i32,
    darwin_seek: darwin_seek_t,
    allocator: &Allocator,
    buf: []u8,
    index: usize,
    end_index: usize,

    const darwin_seek_t = switch (builtin.os) {
        Os.macosx, Os.ios => i64,
        else => void,
    };

    pub const Entry = struct {
        name: []const u8,
        kind: Kind,

        pub const Kind = enum {
            BlockDevice,
            CharacterDevice,
            Directory,
            NamedPipe,
            SymLink,
            File,
            UnixDomainSocket,
            Whiteout,
            Unknown,
        };
    };

    pub fn open(allocator: &Allocator, dir_path: []const u8) !Dir {
        const fd = switch (builtin.os) {
            Os.windows => @compileError("TODO support Dir.open for windows"),
            Os.linux => try posixOpen(allocator, dir_path, posix.O_RDONLY|posix.O_DIRECTORY|posix.O_CLOEXEC, 0),
            Os.macosx, Os.ios => try posixOpen(allocator, dir_path, posix.O_RDONLY|posix.O_NONBLOCK|posix.O_DIRECTORY|posix.O_CLOEXEC, 0),
            else => @compileError("Dir.open is not supported for this platform"),
        };
        const darwin_seek_init = switch (builtin.os) {
            Os.macosx, Os.ios => 0,
            else => {},
        };
        return Dir {
            .allocator = allocator,
            .fd = fd,
            .darwin_seek = darwin_seek_init,
            .index = 0,
            .end_index = 0,
            .buf = []u8{},
        };
    }

    pub fn close(self: &Dir) void {
        self.allocator.free(self.buf);
        os.close(self.fd);
    }

    /// Memory such as file names referenced in this returned entry becomes invalid
    /// with subsequent calls to next, as well as when this ::Dir is deinitialized.
    pub fn next(self: &Dir) !?Entry {
        switch (builtin.os) {
            Os.linux => return self.nextLinux(),
            Os.macosx, Os.ios => return self.nextDarwin(),
            Os.windows => return self.nextWindows(),
            else => @compileError("Dir.next not supported on " ++ @tagName(builtin.os)),
        }
    }

    fn nextDarwin(self: &Dir) !?Entry {
        start_over: while (true) {
            if (self.index >= self.end_index) {
                if (self.buf.len == 0) {
                    self.buf = try self.allocator.alloc(u8, page_size);
                }

                while (true) {
                    const result = posix.getdirentries64(self.fd, self.buf.ptr, self.buf.len,
                        &self.darwin_seek);
                    const err = posix.getErrno(result);
                    if (err > 0) {
                        switch (err) {
                            posix.EBADF, posix.EFAULT, posix.ENOTDIR => unreachable,
                            posix.EINVAL => {
                                self.buf = try self.allocator.realloc(u8, self.buf, self.buf.len * 2);
                                continue;
                            },
                            else => return unexpectedErrorPosix(err),
                        }
                    }
                    if (result == 0)
                        return null;
                    self.index = 0;
                    self.end_index = result;
                    break;
                }
            }
            const darwin_entry = @ptrCast(& align(1) posix.dirent, &self.buf[self.index]);
            const next_index = self.index + darwin_entry.d_reclen;
            self.index = next_index;

            const name = (&darwin_entry.d_name)[0..darwin_entry.d_namlen];

            // skip . and .. entries
            if (mem.eql(u8, name, ".") or mem.eql(u8, name, "..")) {
                continue :start_over;
            }

            const entry_kind = switch (darwin_entry.d_type) {
                posix.DT_BLK => Entry.Kind.BlockDevice,
                posix.DT_CHR => Entry.Kind.CharacterDevice,
                posix.DT_DIR => Entry.Kind.Directory,
                posix.DT_FIFO => Entry.Kind.NamedPipe,
                posix.DT_LNK => Entry.Kind.SymLink,
                posix.DT_REG => Entry.Kind.File,
                posix.DT_SOCK => Entry.Kind.UnixDomainSocket,
                posix.DT_WHT => Entry.Kind.Whiteout,
                else => Entry.Kind.Unknown,
            };
            return Entry {
                .name = name,
                .kind = entry_kind,
            };
        }
    }

    fn nextWindows(self: &Dir) !?Entry {
        @compileError("TODO support Dir.next for windows");
    }

    fn nextLinux(self: &Dir) !?Entry {
        start_over: while (true) {
            if (self.index >= self.end_index) {
                if (self.buf.len == 0) {
                    self.buf = try self.allocator.alloc(u8, page_size);
                }

                while (true) {
                    const result = posix.getdents(self.fd, self.buf.ptr, self.buf.len);
                    const err = posix.getErrno(result);
                    if (err > 0) {
                        switch (err) {
                            posix.EBADF, posix.EFAULT, posix.ENOTDIR => unreachable,
                            posix.EINVAL => {
                                self.buf = try self.allocator.realloc(u8, self.buf, self.buf.len * 2);
                                continue;
                            },
                            else => return unexpectedErrorPosix(err),
                        }
                    }
                    if (result == 0)
                        return null;
                    self.index = 0;
                    self.end_index = result;
                    break;
                }
            }
            const linux_entry = @ptrCast(& align(1) posix.dirent, &self.buf[self.index]);
            const next_index = self.index + linux_entry.d_reclen;
            self.index = next_index;

            const name = cstr.toSlice(&linux_entry.d_name);

            // skip . and .. entries
            if (mem.eql(u8, name, ".") or mem.eql(u8, name, "..")) {
                continue :start_over;
            }

            const type_char = self.buf[next_index - 1];
            const entry_kind = switch (type_char) {
                posix.DT_BLK => Entry.Kind.BlockDevice,
                posix.DT_CHR => Entry.Kind.CharacterDevice,
                posix.DT_DIR => Entry.Kind.Directory,
                posix.DT_FIFO => Entry.Kind.NamedPipe,
                posix.DT_LNK => Entry.Kind.SymLink,
                posix.DT_REG => Entry.Kind.File,
                posix.DT_SOCK => Entry.Kind.UnixDomainSocket,
                else => Entry.Kind.Unknown,
            };
            return Entry {
                .name = name,
                .kind = entry_kind,
            };
        }
    }
};

pub fn changeCurDir(allocator: &Allocator, dir_path: []const u8) !void {
    const path_buf = try allocator.alloc(u8, dir_path.len + 1);
    defer allocator.free(path_buf);

    mem.copy(u8, path_buf, dir_path);
    path_buf[dir_path.len] = 0;

    const err = posix.getErrno(posix.chdir(path_buf.ptr));
    if (err > 0) {
        return switch (err) {
            posix.EACCES => error.AccessDenied,
            posix.EFAULT => unreachable,
            posix.EIO => error.FileSystem,
            posix.ELOOP => error.SymLinkLoop,
            posix.ENAMETOOLONG => error.NameTooLong,
            posix.ENOENT => error.FileNotFound,
            posix.ENOMEM => error.SystemResources,
            posix.ENOTDIR => error.NotDir,
            else => unexpectedErrorPosix(err),
        };
    }
}

/// Read value of a symbolic link.
pub fn readLink(allocator: &Allocator, pathname: []const u8) ![]u8 {
    const path_buf = try allocator.alloc(u8, pathname.len + 1);
    defer allocator.free(path_buf);

    mem.copy(u8, path_buf, pathname);
    path_buf[pathname.len] = 0;

    var result_buf = try allocator.alloc(u8, 1024);
    errdefer allocator.free(result_buf);
    while (true) {
        const ret_val = posix.readlink(path_buf.ptr, result_buf.ptr, result_buf.len);
        const err = posix.getErrno(ret_val);
        if (err > 0) {
            return switch (err) {
                posix.EACCES => error.AccessDenied,
                posix.EFAULT, posix.EINVAL => unreachable,
                posix.EIO => error.FileSystem,
                posix.ELOOP => error.SymLinkLoop,
                posix.ENAMETOOLONG => error.NameTooLong,
                posix.ENOENT => error.FileNotFound,
                posix.ENOMEM => error.SystemResources,
                posix.ENOTDIR => error.NotDir,
                else => unexpectedErrorPosix(err),
            };
        }
        if (ret_val == result_buf.len) {
            result_buf = try allocator.realloc(u8, result_buf, result_buf.len * 2);
            continue;
        }
        return allocator.shrink(u8, result_buf, ret_val);
    }
}

pub fn posix_setuid(uid: u32) !void {
    const err = posix.getErrno(posix.setuid(uid));
    if (err == 0) return;
    return switch (err) {
        posix.EAGAIN => error.ResourceLimitReached,
        posix.EINVAL => error.InvalidUserId,
        posix.EPERM => error.PermissionDenied,
        else => unexpectedErrorPosix(err),
    };
}

pub fn posix_setreuid(ruid: u32, euid: u32) !void {
    const err = posix.getErrno(posix.setreuid(ruid, euid));
    if (err == 0) return;
    return switch (err) {
        posix.EAGAIN => error.ResourceLimitReached,
        posix.EINVAL => error.InvalidUserId,
        posix.EPERM => error.PermissionDenied,
        else => unexpectedErrorPosix(err),
    };
}

pub fn posix_setgid(gid: u32) !void {
    const err = posix.getErrno(posix.setgid(gid));
    if (err == 0) return;
    return switch (err) {
        posix.EAGAIN => error.ResourceLimitReached,
        posix.EINVAL => error.InvalidUserId,
        posix.EPERM => error.PermissionDenied,
        else => unexpectedErrorPosix(err),
    };
}

pub fn posix_setregid(rgid: u32, egid: u32) !void {
    const err = posix.getErrno(posix.setregid(rgid, egid));
    if (err == 0) return;
    return switch (err) {
        posix.EAGAIN => error.ResourceLimitReached,
        posix.EINVAL => error.InvalidUserId,
        posix.EPERM => error.PermissionDenied,
        else => unexpectedErrorPosix(err),
    };
}

pub const WindowsGetStdHandleErrs = error {
    NoStdHandles,
    Unexpected,
};

pub fn windowsGetStdHandle(handle_id: windows.DWORD) WindowsGetStdHandleErrs!windows.HANDLE {
    if (windows.GetStdHandle(handle_id)) |handle| {
        if (handle == windows.INVALID_HANDLE_VALUE) {
            const err = windows.GetLastError();
            return switch (err) {
                else => os.unexpectedErrorWindows(err),
            };
        }
        return handle;
    } else {
        return error.NoStdHandles;
    }
}

pub const ArgIteratorPosix = struct {
    index: usize,
    count: usize,

    pub fn init() ArgIteratorPosix {
        return ArgIteratorPosix {
            .index = 0,
            .count = raw.len,
        };
    }

    pub fn next(self: &ArgIteratorPosix) ?[]const u8 {
        if (self.index == self.count)
            return null;

        const s = raw[self.index];
        self.index += 1;
        return cstr.toSlice(s);
    }

    pub fn skip(self: &ArgIteratorPosix) bool {
        if (self.index == self.count)
            return false;

        self.index += 1;
        return true;
    }

    /// This is marked as public but actually it's only meant to be used
    /// internally by zig's startup code.
    pub var raw: []&u8 = undefined;
};

pub const ArgIteratorWindows = struct {
    index: usize,
    cmd_line: &const u8,
    in_quote: bool,
    quote_count: usize,
    seen_quote_count: usize,

    pub const NextError = error{OutOfMemory};

    pub fn init() ArgIteratorWindows {
        return initWithCmdLine(windows.GetCommandLineA());
    }

    pub fn initWithCmdLine(cmd_line: &const u8) ArgIteratorWindows {
        return ArgIteratorWindows {
            .index = 0,
            .cmd_line = cmd_line,
            .in_quote = false,
            .quote_count = countQuotes(cmd_line),
            .seen_quote_count = 0,
        };
    }

    /// You must free the returned memory when done.
    pub fn next(self: &ArgIteratorWindows, allocator: &Allocator) ?(NextError![]u8) {
        // march forward over whitespace
        while (true) : (self.index += 1) {
            const byte = self.cmd_line[self.index];
            switch (byte) {
                0 => return null,
                ' ', '\t' => continue,
                else => break,
            }
        }

        return self.internalNext(allocator);
    }

    pub fn skip(self: &ArgIteratorWindows) bool {
        // march forward over whitespace
        while (true) : (self.index += 1) {
            const byte = self.cmd_line[self.index];
            switch (byte) {
                0 => return false,
                ' ', '\t' => continue,
                else => break,
            }
        }

        var backslash_count: usize = 0;
        while (true) : (self.index += 1) {
            const byte = self.cmd_line[self.index];
            switch (byte) {
                0 => return true,
                '"' => {
                    const quote_is_real = backslash_count % 2 == 0;
                    if (quote_is_real) {
                        self.seen_quote_count += 1;
                    }
                },
                '\\' => {
                    backslash_count += 1;
                },
                ' ', '\t' => {
                    if (self.seen_quote_count % 2 == 0 or self.seen_quote_count == self.quote_count) {
                        return true;
                    }
                    backslash_count = 0;
                },
                else => {
                    backslash_count = 0;
                    continue;
                },
            }
        }
    }

    fn internalNext(self: &ArgIteratorWindows, allocator: &Allocator) NextError![]u8 {
        var buf = try Buffer.initSize(allocator, 0);
        defer buf.deinit();

        var backslash_count: usize = 0;
        while (true) : (self.index += 1) {
            const byte = self.cmd_line[self.index];
            switch (byte) {
                0 => return buf.toOwnedSlice(),
                '"' => {
                    const quote_is_real = backslash_count % 2 == 0;
                    try self.emitBackslashes(&buf, backslash_count / 2);
                    backslash_count = 0;

                    if (quote_is_real) {
                        self.seen_quote_count += 1;
                        if (self.seen_quote_count == self.quote_count and self.seen_quote_count % 2 == 1) {
                            try buf.appendByte('"');
                        }
                    } else {
                        try buf.appendByte('"');
                    }
                },
                '\\' => {
                    backslash_count += 1;
                },
                ' ', '\t' => {
                    try self.emitBackslashes(&buf, backslash_count);
                    backslash_count = 0;
                    if (self.seen_quote_count % 2 == 1 and self.seen_quote_count != self.quote_count) {
                        try buf.appendByte(byte);
                    } else {
                        return buf.toOwnedSlice();
                    }
                },
                else => {
                    try self.emitBackslashes(&buf, backslash_count);
                    backslash_count = 0;
                    try buf.appendByte(byte);
                },
            }
        }
    }

    fn emitBackslashes(self: &ArgIteratorWindows, buf: &Buffer, emit_count: usize) !void {
        var i: usize = 0;
        while (i < emit_count) : (i += 1) {
            try buf.appendByte('\\');
        }
    }

    fn countQuotes(cmd_line: &const u8) usize {
        var result: usize = 0;
        var backslash_count: usize = 0;
        var index: usize = 0;
        while (true) : (index += 1) {
            const byte = cmd_line[index];
            switch (byte) {
                0 => return result,
                '\\' => backslash_count += 1,
                '"' => {
                    result += 1 - (backslash_count % 2);
                    backslash_count = 0;
                },
                else => {
                    backslash_count = 0;
                },
            }
        }
    }

};

pub const ArgIterator = struct {
    const InnerType = if (builtin.os == Os.windows) ArgIteratorWindows else ArgIteratorPosix;

    inner: InnerType,

    pub fn init() ArgIterator {
        return ArgIterator {
            .inner = InnerType.init(),
        };
    }

    pub const NextError = ArgIteratorWindows.NextError;
    
    /// You must free the returned memory when done.
    pub fn next(self: &ArgIterator, allocator: &Allocator) ?(NextError![]u8) {
        if (builtin.os == Os.windows) {
            return self.inner.next(allocator);
        } else {
            return mem.dupe(allocator, u8, self.inner.next() ?? return null);
        }
    }

    /// If you only are targeting posix you can call this and not need an allocator.
    pub fn nextPosix(self: &ArgIterator) ?[]const u8 {
        return self.inner.next();
    }

    /// Parse past 1 argument without capturing it.
    /// Returns `true` if skipped an arg, `false` if we are at the end.
    pub fn skip(self: &ArgIterator) bool {
        return self.inner.skip();
    }
};

pub fn args() ArgIterator {
    return ArgIterator.init();
}

/// Caller must call freeArgs on result.
pub fn argsAlloc(allocator: &mem.Allocator) ![]const []u8 {
    // TODO refactor to only make 1 allocation.
    var it = args();
    var contents = try Buffer.initSize(allocator, 0);
    defer contents.deinit();

    var slice_list = ArrayList(usize).init(allocator);
    defer slice_list.deinit();

    while (it.next(allocator)) |arg_or_err| {
        const arg = try arg_or_err;
        defer allocator.free(arg);
        try contents.append(arg);
        try slice_list.append(arg.len);
    }

    const contents_slice = contents.toSliceConst();
    const slice_sizes = slice_list.toSliceConst();
    const slice_list_bytes = try math.mul(usize, @sizeOf([]u8), slice_sizes.len);
    const total_bytes = try math.add(usize, slice_list_bytes, contents_slice.len);
    const buf = try allocator.alignedAlloc(u8, @alignOf([]u8), total_bytes);
    errdefer allocator.free(buf);

    const result_slice_list = ([][]u8)(buf[0..slice_list_bytes]);
    const result_contents = buf[slice_list_bytes..];
    mem.copy(u8, result_contents, contents_slice);

    var contents_index: usize = 0;
    for (slice_sizes) |len, i| {
        const new_index = contents_index + len;
        result_slice_list[i] = result_contents[contents_index..new_index];
        contents_index = new_index;
    }

    return result_slice_list;
}

pub fn argsFree(allocator: &mem.Allocator, args_alloc: []const []u8) void {
    var total_bytes: usize = 0;
    for (args_alloc) |arg| {
        total_bytes += @sizeOf([]u8) + arg.len;
    }
    const unaligned_allocated_buf = @ptrCast(&const u8, args_alloc.ptr)[0..total_bytes];
    const aligned_allocated_buf = @alignCast(@alignOf([]u8), unaligned_allocated_buf);
    return allocator.free(aligned_allocated_buf);
}

test "windows arg parsing" {
    testWindowsCmdLine(c"a   b\tc d", [][]const u8{"a", "b", "c", "d"});
    testWindowsCmdLine(c"\"abc\" d e", [][]const u8{"abc", "d", "e"});
    testWindowsCmdLine(c"a\\\\\\b d\"e f\"g h", [][]const u8{"a\\\\\\b", "de fg", "h"});
    testWindowsCmdLine(c"a\\\\\\\"b c d", [][]const u8{"a\\\"b", "c", "d"});
    testWindowsCmdLine(c"a\\\\\\\\\"b c\" d e", [][]const u8{"a\\\\b c", "d", "e"});
    testWindowsCmdLine(c"a   b\tc \"d f", [][]const u8{"a", "b", "c", "\"d", "f"});

    testWindowsCmdLine(c"\".\\..\\zig-cache\\build\" \"bin\\zig.exe\" \".\\..\" \".\\..\\zig-cache\" \"--help\"",
        [][]const u8{".\\..\\zig-cache\\build", "bin\\zig.exe", ".\\..", ".\\..\\zig-cache", "--help"});
}

fn testWindowsCmdLine(input_cmd_line: &const u8, expected_args: []const []const u8) void {
    var it = ArgIteratorWindows.initWithCmdLine(input_cmd_line);
    for (expected_args) |expected_arg| {
        const arg = ??it.next(debug.global_allocator) catch unreachable;
        assert(mem.eql(u8, arg, expected_arg));
    }
    assert(it.next(debug.global_allocator) == null);
}

<<<<<<< HEAD
=======
comptime {
    if (builtin.is_test) {
        _ = @import("child_process.zig");
        _ = @import("darwin_errno.zig");
        _ = @import("darwin.zig");
        _ = @import("get_user_id.zig");
        _ = @import("linux/errno.zig");
        //_ = @import("linux_i386.zig");
        _ = @import("linux/x86_64.zig");
        _ = @import("linux/index.zig");
        _ = @import("path.zig");
        _ = @import("time.zig");
        _ = @import("windows/index.zig");
        _ = @import("test.zig");
    }
}


>>>>>>> ca4053ba
// TODO make this a build variable that you can set
const unexpected_error_tracing = false;
const UnexpectedError = error {
    /// The Operating System returned an undocumented error code.
    Unexpected,
};

/// Call this when you made a syscall or something that sets errno
/// and you get an unexpected error.
pub fn unexpectedErrorPosix(errno: usize) UnexpectedError {
    if (unexpected_error_tracing) {
        debug.warn("unexpected errno: {}\n", errno);
        debug.dumpCurrentStackTrace(null);
    }
    return error.Unexpected;
}

/// Call this when you made a windows DLL call or something that does SetLastError
/// and you get an unexpected error.
pub fn unexpectedErrorWindows(err: windows.DWORD) UnexpectedError {
    if (unexpected_error_tracing) {
        debug.warn("unexpected GetLastError(): {}\n", err);
        debug.dumpCurrentStackTrace(null);
    }
    return error.Unexpected;
}

pub fn openSelfExe() !os.File {
    switch (builtin.os) {
        Os.linux => {
            const proc_file_path = "/proc/self/exe";
            var fixed_buffer_mem: [proc_file_path.len + 1]u8 = undefined;
            var fixed_allocator = std.heap.FixedBufferAllocator.init(fixed_buffer_mem[0..]);
            return os.File.openRead(&fixed_allocator.allocator, proc_file_path);
        },
        Os.macosx, Os.ios => {
            var fixed_buffer_mem: [darwin.PATH_MAX * 2]u8 = undefined;
            var fixed_allocator = std.heap.FixedBufferAllocator.init(fixed_buffer_mem[0..]);
            const self_exe_path = try selfExePath(&fixed_allocator.allocator);
            return os.File.openRead(&fixed_allocator.allocator, self_exe_path);
        },
        else => @compileError("Unsupported OS"),
    }
}

test "openSelfExe" {
    switch (builtin.os) {
        Os.linux, Os.macosx, Os.ios => (try openSelfExe()).close(),
        else => return,  // Unsupported OS.
    }
}

/// Get the path to the current executable.
/// If you only need the directory, use selfExeDirPath.
/// If you only want an open file handle, use openSelfExe.
/// This function may return an error if the current executable
/// was deleted after spawning.
/// Caller owns returned memory.
pub fn selfExePath(allocator: &mem.Allocator) ![]u8 {
    switch (builtin.os) {
        Os.linux => {
            // If the currently executing binary has been deleted,
            // the file path looks something like `/a/b/c/exe (deleted)`
            return readLink(allocator, "/proc/self/exe");
        },
        Os.windows => {
            var out_path = try Buffer.initSize(allocator, 0xff);
            errdefer out_path.deinit();
            while (true) {
                const dword_len = try math.cast(windows.DWORD, out_path.len());
                const copied_amt = windows.GetModuleFileNameA(null, out_path.ptr(), dword_len);
                if (copied_amt <= 0) {
                    const err = windows.GetLastError();
                    return switch (err) {
                        else => unexpectedErrorWindows(err),
                    };
                }
                if (copied_amt < out_path.len()) {
                    out_path.shrink(copied_amt);
                    return out_path.toOwnedSlice();
                }
                const new_len = (out_path.len() << 1) | 0b1;
                try out_path.resize(new_len);
            }
        },
        Os.macosx, Os.ios => {
            var u32_len: u32 = 0;
            const ret1 = c._NSGetExecutablePath(undefined, &u32_len);
            assert(ret1 != 0);
            const bytes = try allocator.alloc(u8, u32_len);
            errdefer allocator.free(bytes);
            const ret2 = c._NSGetExecutablePath(bytes.ptr, &u32_len);
            assert(ret2 == 0);
            return bytes;
        },
        else => @compileError("Unsupported OS"),
    }
}

/// Get the directory path that contains the current executable.
/// Caller owns returned memory.
pub fn selfExeDirPath(allocator: &mem.Allocator) ![]u8 {
    switch (builtin.os) {
        Os.linux => {
            // If the currently executing binary has been deleted,
            // the file path looks something like `/a/b/c/exe (deleted)`
            // This path cannot be opened, but it's valid for determining the directory
            // the executable was in when it was run.
            const full_exe_path = try readLink(allocator, "/proc/self/exe");
            errdefer allocator.free(full_exe_path);
            const dir = path.dirname(full_exe_path);
            return allocator.shrink(u8, full_exe_path, dir.len);
        },
        Os.windows, Os.macosx, Os.ios => {
            const self_exe_path = try selfExePath(allocator);
            errdefer allocator.free(self_exe_path);
            const dirname = os.path.dirname(self_exe_path);
            return allocator.shrink(u8, self_exe_path, dirname.len);
        },
        else => @compileError("unimplemented: std.os.selfExeDirPath for " ++ @tagName(builtin.os)),
    }
}

pub fn isTty(handle: FileHandle) bool {
    if (is_windows) {
        return windows_util.windowsIsTty(handle);
    } else {
        if (builtin.link_libc) {
            return c.isatty(handle) != 0;
        } else {
            return posix.isatty(handle);
        }
    }
}

pub const PosixSocketError = error {
    /// Permission to create a socket of the specified type and/or
    /// pro‐tocol is denied.
    PermissionDenied,

    /// The implementation does not support the specified address family.
    AddressFamilyNotSupported,

    /// Unknown protocol, or protocol family not available.
    ProtocolFamilyNotAvailable,

    /// The per-process limit on the number of open file descriptors has been reached.
    ProcessFdQuotaExceeded,

    /// The system-wide limit on the total number of open files has been reached.
    SystemFdQuotaExceeded,

    /// Insufficient memory is available. The socket cannot be created until sufficient
    /// resources are freed.
    SystemResources,

    /// The protocol type or the specified protocol is not supported within this domain.
    ProtocolNotSupported,
};

pub fn posixSocket(domain: u32, socket_type: u32, protocol: u32) !i32 {
    const rc = posix.socket(domain, socket_type, protocol);
    const err = posix.getErrno(rc);
    switch (err) {
        0 => return i32(rc),
        posix.EACCES => return PosixSocketError.PermissionDenied,
        posix.EAFNOSUPPORT => return PosixSocketError.AddressFamilyNotSupported,
        posix.EINVAL => return PosixSocketError.ProtocolFamilyNotAvailable,
        posix.EMFILE => return PosixSocketError.ProcessFdQuotaExceeded,
        posix.ENFILE => return PosixSocketError.SystemFdQuotaExceeded,
        posix.ENOBUFS, posix.ENOMEM => return PosixSocketError.SystemResources,
        posix.EPROTONOSUPPORT => return PosixSocketError.ProtocolNotSupported,
        else => return unexpectedErrorPosix(err),
    }
}

pub const PosixBindError = error {
    /// The address is protected, and the user is not the superuser.
    /// For UNIX domain sockets: Search permission is denied on  a  component 
    /// of  the  path  prefix.
    AccessDenied,

    /// The given address is already in use, or in the case of Internet domain sockets,
    /// The  port number was specified as zero in the socket
    /// address structure, but, upon attempting to bind to  an  ephemeral  port,  it  was
    /// determined  that  all  port  numbers in the ephemeral port range are currently in
    /// use.  See the discussion of /proc/sys/net/ipv4/ip_local_port_range ip(7).
    AddressInUse,

    /// sockfd is not a valid file descriptor.
    InvalidFileDescriptor,

    /// The socket is already bound to an address, or addrlen is wrong, or addr is not
    /// a valid address for this socket's domain.
    InvalidSocketOrAddress,

    /// The file descriptor sockfd does not refer to a socket.
    FileDescriptorNotASocket,

    /// A nonexistent interface was requested or the requested address was not local.
    AddressNotAvailable,
            
    /// addr points outside the user's accessible address space.
    PageFault,

    /// Too many symbolic links were encountered in resolving addr.
    SymLinkLoop,

    /// addr is too long.
    NameTooLong,

    /// A component in the directory prefix of the socket pathname does not exist.
    FileNotFound,

    /// Insufficient kernel memory was available.
    SystemResources,

    /// A component of the path prefix is not a directory.
    NotDir,

    /// The socket inode would reside on a read-only filesystem.
    ReadOnlyFileSystem,

    Unexpected,
};

/// addr is `&const T` where T is one of the sockaddr
pub fn posixBind(fd: i32, addr: &const posix.sockaddr) PosixBindError!void {
    const rc = posix.bind(fd, addr, @sizeOf(posix.sockaddr));
    const err = posix.getErrno(rc);
    switch (err) {
        0 => return,
        posix.EACCES => return PosixBindError.AccessDenied,
        posix.EADDRINUSE => return PosixBindError.AddressInUse,
        posix.EBADF => return PosixBindError.InvalidFileDescriptor,
        posix.EINVAL => return PosixBindError.InvalidSocketOrAddress,
        posix.ENOTSOCK => return PosixBindError.FileDescriptorNotASocket,
        posix.EADDRNOTAVAIL => return PosixBindError.AddressNotAvailable,
        posix.EFAULT => return PosixBindError.PageFault,
        posix.ELOOP => return PosixBindError.SymLinkLoop,
        posix.ENAMETOOLONG => return PosixBindError.NameTooLong,
        posix.ENOENT => return PosixBindError.FileNotFound,
        posix.ENOMEM => return PosixBindError.SystemResources,
        posix.ENOTDIR => return PosixBindError.NotDir,
        posix.EROFS => return PosixBindError.ReadOnlyFileSystem,
        else => return unexpectedErrorPosix(err),
    }
}

const PosixListenError = error {
    /// Another socket is already listening on the same port.
    /// For Internet domain sockets, the  socket referred to by sockfd had not previously
    /// been bound to an address and, upon attempting to bind it to an ephemeral port, it
    /// was determined that all port numbers in the ephemeral port range are currently in
    /// use.  See the discussion of /proc/sys/net/ipv4/ip_local_port_range in ip(7).
    AddressInUse,

    /// The argument sockfd is not a valid file descriptor.
    InvalidFileDescriptor,

    /// The file descriptor sockfd does not refer to a socket.
    FileDescriptorNotASocket,

    /// The socket is not of a type that supports the listen() operation.
    OperationNotSupported,

    Unexpected,
};

pub fn posixListen(sockfd: i32, backlog: u32) PosixListenError!void {
    const rc = posix.listen(sockfd, backlog);
    const err = posix.getErrno(rc);
    switch (err) {
        0 => return,
        posix.EADDRINUSE => return PosixListenError.AddressInUse,
        posix.EBADF => return PosixListenError.InvalidFileDescriptor,
        posix.ENOTSOCK => return PosixListenError.FileDescriptorNotASocket,
        posix.EOPNOTSUPP => return PosixListenError.OperationNotSupported,
        else => return unexpectedErrorPosix(err),
    }
}

pub const PosixAcceptError = error {
    /// The  socket  is marked nonblocking and no connections are present to be accepted.
    WouldBlock,

    /// sockfd is not an open file descriptor.
    FileDescriptorClosed,

    ConnectionAborted,
              
    /// The addr argument is not in a writable part of the user address space.
    PageFault,

    /// Socket  is  not  listening for connections, or addrlen is invalid (e.g., is negative),
    /// or invalid value in flags.
    InvalidSyscall,

    /// The per-process limit on the number of open file descriptors has been reached.
    ProcessFdQuotaExceeded,

    /// The system-wide limit on the total number of open files has been reached.
    SystemFdQuotaExceeded,
    
    /// Not enough free memory.  This often means that the memory allocation  is  limited
    /// by the socket buffer limits, not by the system memory.
    SystemResources,

    /// The file descriptor sockfd does not refer to a socket.
    FileDescriptorNotASocket,

    /// The referenced socket is not of type SOCK_STREAM.
    OperationNotSupported,

    ProtocolFailure,

    /// Firewall rules forbid connection.
    BlockedByFirewall,

    Unexpected,
};

pub fn posixAccept(fd: i32, addr: &posix.sockaddr, flags: u32) PosixAcceptError!i32 {
    while (true) {
        var sockaddr_size = u32(@sizeOf(posix.sockaddr));
        const rc = posix.accept4(fd, addr, &sockaddr_size, flags);
        const err = posix.getErrno(rc);
        switch (err) {
            0 => return i32(rc),
            posix.EINTR => continue,
            else => return unexpectedErrorPosix(err),

            posix.EAGAIN => return PosixAcceptError.WouldBlock,
            posix.EBADF => return PosixAcceptError.FileDescriptorClosed,
            posix.ECONNABORTED => return PosixAcceptError.ConnectionAborted,
            posix.EFAULT => return PosixAcceptError.PageFault,
            posix.EINVAL => return PosixAcceptError.InvalidSyscall,
            posix.EMFILE => return PosixAcceptError.ProcessFdQuotaExceeded,
            posix.ENFILE => return PosixAcceptError.SystemFdQuotaExceeded,
            posix.ENOBUFS, posix.ENOMEM => return PosixAcceptError.SystemResources,
            posix.ENOTSOCK => return PosixAcceptError.FileDescriptorNotASocket,
            posix.EOPNOTSUPP => return PosixAcceptError.OperationNotSupported,
            posix.EPROTO => return PosixAcceptError.ProtocolFailure,
            posix.EPERM => return PosixAcceptError.BlockedByFirewall,
        }
    }
}

pub const LinuxEpollCreateError = error {
    /// Invalid value specified in flags.
    InvalidSyscall,

    /// The  per-user   limit   on   the   number   of   epoll   instances   imposed   by
    /// /proc/sys/fs/epoll/max_user_instances  was encountered.  See epoll(7) for further
    /// details.
    /// Or, The per-process limit on the number of open file descriptors has been reached.
    ProcessFdQuotaExceeded,

    /// The system-wide limit on the total number of open files has been reached.
    SystemFdQuotaExceeded,

    /// There was insufficient memory to create the kernel object.
    SystemResources,

    Unexpected,
};

pub fn linuxEpollCreate(flags: u32) LinuxEpollCreateError!i32 {
    const rc = posix.epoll_create1(flags);
    const err = posix.getErrno(rc);
    switch (err) {
        0 => return i32(rc),
        else => return unexpectedErrorPosix(err),

        posix.EINVAL => return LinuxEpollCreateError.InvalidSyscall,
        posix.EMFILE => return LinuxEpollCreateError.ProcessFdQuotaExceeded,
        posix.ENFILE => return LinuxEpollCreateError.SystemFdQuotaExceeded,
        posix.ENOMEM => return LinuxEpollCreateError.SystemResources,
    }
}

pub const LinuxEpollCtlError = error {
    /// epfd or fd is not a valid file descriptor.
    InvalidFileDescriptor,

    /// op was EPOLL_CTL_ADD, and the supplied file descriptor fd is  already  registered
    /// with this epoll instance.
    FileDescriptorAlreadyPresentInSet,

    /// epfd is not an epoll file descriptor, or fd is the same as epfd, or the requested
    /// operation op is not supported by this interface, or
    /// An invalid event type was specified along with EPOLLEXCLUSIVE in events, or
    /// op was EPOLL_CTL_MOD and events included EPOLLEXCLUSIVE, or
    /// op was EPOLL_CTL_MOD and the EPOLLEXCLUSIVE flag has previously been  applied  to
    /// this epfd, fd pair, or
    /// EPOLLEXCLUSIVE was specified in event and fd refers to an epoll instance.
    InvalidSyscall,

    /// fd refers to an epoll instance and this EPOLL_CTL_ADD operation would result in a
    /// circular loop of epoll instances monitoring one another.
    OperationCausesCircularLoop,

    /// op was EPOLL_CTL_MOD or EPOLL_CTL_DEL, and fd is not registered with  this  epoll
    /// instance.
    FileDescriptorNotRegistered,

    /// There was insufficient memory to handle the requested op control operation.
    SystemResources,

    /// The  limit  imposed  by /proc/sys/fs/epoll/max_user_watches was encountered while
    /// trying to register (EPOLL_CTL_ADD) a new file descriptor on  an  epoll  instance.
    /// See epoll(7) for further details.
    UserResourceLimitReached,

    /// The target file fd does not support epoll.  This error can occur if fd refers to,
    /// for example, a regular file or a directory.
    FileDescriptorIncompatibleWithEpoll,

    Unexpected,
};

pub fn linuxEpollCtl(epfd: i32, op: u32, fd: i32, event: &linux.epoll_event) LinuxEpollCtlError!void {
    const rc = posix.epoll_ctl(epfd, op, fd, event);
    const err = posix.getErrno(rc);
    switch (err) {
        0 => return,
        else => return unexpectedErrorPosix(err),

        posix.EBADF => return LinuxEpollCtlError.InvalidFileDescriptor,
        posix.EEXIST => return LinuxEpollCtlError.FileDescriptorAlreadyPresentInSet,
        posix.EINVAL => return LinuxEpollCtlError.InvalidSyscall,
        posix.ELOOP => return LinuxEpollCtlError.OperationCausesCircularLoop,
        posix.ENOENT => return LinuxEpollCtlError.FileDescriptorNotRegistered,
        posix.ENOMEM => return LinuxEpollCtlError.SystemResources,
        posix.ENOSPC => return LinuxEpollCtlError.UserResourceLimitReached,
        posix.EPERM => return LinuxEpollCtlError.FileDescriptorIncompatibleWithEpoll,
    }
}

pub fn linuxEpollWait(epfd: i32, events: []linux.epoll_event, timeout: i32) usize {
    while (true) {
        const rc = posix.epoll_wait(epfd, events.ptr, u32(events.len), timeout);
        const err = posix.getErrno(rc);
        switch (err) {
            0 => return rc,
            posix.EINTR => continue,
            posix.EBADF => unreachable,
            posix.EFAULT => unreachable,
            posix.EINVAL => unreachable,
            else => unreachable,
        }
    }
}

pub const PosixGetSockNameError = error {
    /// Insufficient resources were available in the system to perform the operation.
    SystemResources,

    Unexpected,
};

pub fn posixGetSockName(sockfd: i32) PosixGetSockNameError!posix.sockaddr {
    var addr: posix.sockaddr = undefined;
    var addrlen: posix.socklen_t = @sizeOf(posix.sockaddr);
    const rc = posix.getsockname(sockfd, &addr, &addrlen);
    const err = posix.getErrno(rc);
    switch (err) {
        0 => return addr,
        else => return unexpectedErrorPosix(err),

        posix.EBADF => unreachable,
        posix.EFAULT => unreachable,
        posix.EINVAL => unreachable,
        posix.ENOTSOCK => unreachable,
        posix.ENOBUFS => return PosixGetSockNameError.SystemResources,
    }
}

pub const PosixConnectError = error {
    /// For UNIX domain sockets, which are identified by pathname: Write permission is denied on  the  socket
    /// file,  or  search  permission  is  denied  for  one of the directories in the path prefix.
    /// or
    /// The user tried to connect to a broadcast address without having the socket broadcast flag enabled  or
    /// the connection request failed because of a local firewall rule.
    PermissionDenied,

    /// Local address is already in use.
    AddressInUse,

    /// (Internet  domain  sockets)  The  socket  referred  to  by sockfd had not previously been bound to an
    /// address and, upon attempting to bind it to an ephemeral port, it was determined that all port numbers
    /// in    the    ephemeral    port    range    are   currently   in   use.    See   the   discussion   of
    /// /proc/sys/net/ipv4/ip_local_port_range in ip(7).
    AddressNotAvailable,

    /// The passed address didn't have the correct address family in its sa_family field.
    AddressFamilyNotSupported,

    /// Insufficient entries in the routing cache.
    SystemResources,

    /// A connect() on a stream socket found no one listening on the remote address.
    ConnectionRefused,

    /// Network is unreachable.
    NetworkUnreachable,

    /// Timeout  while  attempting  connection.   The server may be too busy to accept new connections.  Note
    /// that for IP sockets the timeout may be very long when syncookies are enabled on the server.
    ConnectionTimedOut,

    Unexpected,
};

pub fn posixConnect(sockfd: i32, sockaddr: &const posix.sockaddr) PosixConnectError!void {
    while (true) {
        const rc = posix.connect(sockfd, sockaddr, @sizeOf(posix.sockaddr));
        const err = posix.getErrno(rc);
        switch (err) {
            0 => return,
            else => return unexpectedErrorPosix(err),

            posix.EACCES => return PosixConnectError.PermissionDenied,
            posix.EPERM => return PosixConnectError.PermissionDenied,
            posix.EADDRINUSE => return PosixConnectError.AddressInUse,
            posix.EADDRNOTAVAIL => return PosixConnectError.AddressNotAvailable,
            posix.EAFNOSUPPORT => return PosixConnectError.AddressFamilyNotSupported,
            posix.EAGAIN => return PosixConnectError.SystemResources,
            posix.EALREADY => unreachable, // The socket is nonblocking and a previous connection attempt has not yet been completed.
            posix.EBADF => unreachable, // sockfd is not a valid open file descriptor.
            posix.ECONNREFUSED => return PosixConnectError.ConnectionRefused,
            posix.EFAULT => unreachable, // The socket structure address is outside the user's address space.
            posix.EINPROGRESS => unreachable, // The socket is nonblocking and the connection cannot be completed immediately.
            posix.EINTR => continue,
            posix.EISCONN => unreachable, // The socket is already connected.
            posix.ENETUNREACH => return PosixConnectError.NetworkUnreachable,
            posix.ENOTSOCK => unreachable, // The file descriptor sockfd does not refer to a socket.
            posix.EPROTOTYPE => unreachable, // The socket type does not support the requested communications protocol.
            posix.ETIMEDOUT => return PosixConnectError.ConnectionTimedOut,
        }
    }
}

/// Same as posixConnect except it is for blocking socket file descriptors.
/// It expects to receive EINPROGRESS.
pub fn posixConnectAsync(sockfd: i32, sockaddr: &const posix.sockaddr) PosixConnectError!void {
    while (true) {
        const rc = posix.connect(sockfd, sockaddr, @sizeOf(posix.sockaddr));
        const err = posix.getErrno(rc);
        switch (err) {
            0, posix.EINPROGRESS => return,
            else => return unexpectedErrorPosix(err),

            posix.EACCES => return PosixConnectError.PermissionDenied,
            posix.EPERM => return PosixConnectError.PermissionDenied,
            posix.EADDRINUSE => return PosixConnectError.AddressInUse,
            posix.EADDRNOTAVAIL => return PosixConnectError.AddressNotAvailable,
            posix.EAFNOSUPPORT => return PosixConnectError.AddressFamilyNotSupported,
            posix.EAGAIN => return PosixConnectError.SystemResources,
            posix.EALREADY => unreachable, // The socket is nonblocking and a previous connection attempt has not yet been completed.
            posix.EBADF => unreachable, // sockfd is not a valid open file descriptor.
            posix.ECONNREFUSED => return PosixConnectError.ConnectionRefused,
            posix.EFAULT => unreachable, // The socket structure address is outside the user's address space.
            posix.EINTR => continue,
            posix.EISCONN => unreachable, // The socket is already connected.
            posix.ENETUNREACH => return PosixConnectError.NetworkUnreachable,
            posix.ENOTSOCK => unreachable, // The file descriptor sockfd does not refer to a socket.
            posix.EPROTOTYPE => unreachable, // The socket type does not support the requested communications protocol.
            posix.ETIMEDOUT => return PosixConnectError.ConnectionTimedOut,
        }
    }
}

pub fn posixGetSockOptConnectError(sockfd: i32) PosixConnectError!void {
    var err_code: i32 = undefined;
    var size: u32 = @sizeOf(i32);
    const rc = posix.getsockopt(sockfd, posix.SOL_SOCKET, posix.SO_ERROR, @ptrCast(&u8, &err_code), &size);
    assert(size == 4);
    const err = posix.getErrno(rc);
    switch (err) {
        0 => switch (err_code) {
            0 => return,
            else => return unexpectedErrorPosix(err),

            posix.EACCES => return PosixConnectError.PermissionDenied,
            posix.EPERM => return PosixConnectError.PermissionDenied,
            posix.EADDRINUSE => return PosixConnectError.AddressInUse,
            posix.EADDRNOTAVAIL => return PosixConnectError.AddressNotAvailable,
            posix.EAFNOSUPPORT => return PosixConnectError.AddressFamilyNotSupported,
            posix.EAGAIN => return PosixConnectError.SystemResources,
            posix.EALREADY => unreachable, // The socket is nonblocking and a previous connection attempt has not yet been completed.
            posix.EBADF => unreachable, // sockfd is not a valid open file descriptor.
            posix.ECONNREFUSED => return PosixConnectError.ConnectionRefused,
            posix.EFAULT => unreachable, // The socket structure address is outside the user's address space.
            posix.EISCONN => unreachable, // The socket is already connected.
            posix.ENETUNREACH => return PosixConnectError.NetworkUnreachable,
            posix.ENOTSOCK => unreachable, // The file descriptor sockfd does not refer to a socket.
            posix.EPROTOTYPE => unreachable, // The socket type does not support the requested communications protocol.
            posix.ETIMEDOUT => return PosixConnectError.ConnectionTimedOut,
        },
        else => return unexpectedErrorPosix(err),
        posix.EBADF => unreachable, // The argument sockfd is not a valid file descriptor.
        posix.EFAULT => unreachable, // The address pointed to by optval or optlen is not in a valid part of the process address space. 
        posix.EINVAL => unreachable,
        posix.ENOPROTOOPT => unreachable, // The option is unknown at the level indicated.
        posix.ENOTSOCK => unreachable, // The file descriptor sockfd does not refer to a socket.
    }
}

pub const Thread = struct {
    pid: i32,
    allocator: ?&mem.Allocator,
    stack: []u8,

    pub fn wait(self: &const Thread) void {
        while (true) {
            const pid_value = @atomicLoad(i32, &self.pid, builtin.AtomicOrder.SeqCst);
            if (pid_value == 0) break;
            const rc = linux.futex_wait(@ptrToInt(&self.pid), linux.FUTEX_WAIT, pid_value, null);
            switch (linux.getErrno(rc)) {
                0 => continue,
                posix.EINTR => continue,
                posix.EAGAIN => continue,
                else => unreachable,
            }
        }
        if (self.allocator) |a| {
            a.free(self.stack);
        }
    }
};

pub const SpawnThreadError = error {
    /// A system-imposed limit on the number of threads was encountered.
    /// There are a number of limits that may trigger this error:
    /// *  the  RLIMIT_NPROC soft resource limit (set via setrlimit(2)),
    ///    which limits the number of processes and threads for  a  real
    ///    user ID, was reached;
    /// *  the kernel's system-wide limit on the number of processes and
    ///    threads,  /proc/sys/kernel/threads-max,  was   reached   (see
    ///    proc(5));
    /// *  the  maximum  number  of  PIDs, /proc/sys/kernel/pid_max, was
    ///    reached (see proc(5)); or
    /// *  the PID limit (pids.max) imposed by the cgroup "process  num‐
    ///    ber" (PIDs) controller was reached.
    ThreadQuotaExceeded,

    /// The kernel cannot allocate sufficient memory to allocate a task structure
    /// for the child, or to copy those parts of the caller's context that need to
    /// be copied.
    SystemResources,

    Unexpected,
};

pub const SpawnThreadAllocatorError = SpawnThreadError || error{OutOfMemory};

/// caller must call wait on the returned thread
/// fn startFn(@typeOf(context)) T
/// where T is u8, noreturn, void, or !void
pub fn spawnThreadAllocator(allocator: &mem.Allocator, context: var, comptime startFn: var) SpawnThreadAllocatorError!&Thread {
    // TODO compile-time call graph analysis to determine stack upper bound
    // https://github.com/zig-lang/zig/issues/157
    const default_stack_size = 8 * 1024 * 1024;
    const stack_bytes = try allocator.alloc(u8, default_stack_size);
    const thread = try spawnThread(stack_bytes, context, startFn);
    thread.allocator = allocator;
    return thread;
}

/// stack must be big enough to store one Thread and one @typeOf(context), each with default alignment, at the end
/// fn startFn(@typeOf(context)) T
/// where T is u8, noreturn, void, or !void
/// caller must call wait on the returned thread
pub fn spawnThread(stack: []u8, context: var, comptime startFn: var) SpawnThreadError!&Thread {
    const Context = @typeOf(context);
    comptime assert(@ArgType(@typeOf(startFn), 0) == Context);

    var stack_end: usize = @ptrToInt(stack.ptr) + stack.len;
    var arg: usize = undefined;
    if (@sizeOf(Context) != 0) {
        stack_end -= @sizeOf(Context);
        stack_end -= stack_end % @alignOf(Context);
        assert(stack_end >= @ptrToInt(stack.ptr));
        const context_ptr = @alignCast(@alignOf(Context), @intToPtr(&Context, stack_end));
        *context_ptr = context;
        arg = stack_end;
    }

    stack_end -= @sizeOf(Thread);
    stack_end -= stack_end % @alignOf(Thread);
    assert(stack_end >= @ptrToInt(stack.ptr));
    const thread_ptr = @alignCast(@alignOf(Thread), @intToPtr(&Thread, stack_end));
    thread_ptr.stack = stack;
    thread_ptr.allocator = null;

    const threadMain = struct {
        extern fn threadMain(ctx_addr: usize) u8 {
            if (@sizeOf(Context) == 0) {
                return startFn({});
            } else {
                return startFn(*@intToPtr(&const Context, ctx_addr));
            }
        }
    }.threadMain;

    const flags = posix.CLONE_VM | posix.CLONE_FS | posix.CLONE_FILES | posix.CLONE_SIGHAND
        | posix.CLONE_THREAD | posix.CLONE_SYSVSEM // | posix.CLONE_SETTLS
        | posix.CLONE_PARENT_SETTID | posix.CLONE_CHILD_CLEARTID | posix.CLONE_DETACHED;
    const newtls: usize = 0;
    const rc = posix.clone(threadMain, stack_end, flags, arg, &thread_ptr.pid, newtls, &thread_ptr.pid);
    const err = posix.getErrno(rc);
    switch (err) {
        0 => return thread_ptr,
        posix.EAGAIN => return SpawnThreadError.ThreadQuotaExceeded,
        posix.EINVAL => unreachable,
        posix.ENOMEM => return SpawnThreadError.SystemResources,
        posix.ENOSPC => unreachable,
        posix.EPERM => unreachable,
        posix.EUSERS => unreachable,
        else => return unexpectedErrorPosix(err),
    }
}

pub fn posixWait(pid: i32) i32 {
    var status: i32 = undefined;
    while (true) {
        const err = posix.getErrno(posix.waitpid(pid, &status, 0));
        switch (err) {
            0 => return status,
            posix.EINTR => continue,
            posix.ECHILD => unreachable, // The process specified does not exist. It would be a race condition to handle this error.
            posix.EINVAL => unreachable, // The options argument was invalid
            else => unreachable,
        }
    }
}<|MERGE_RESOLUTION|>--- conflicted
+++ resolved
@@ -4,16 +4,16 @@
 const is_windows = builtin.os == Os.windows;
 const os = this;
 
-test "std.os" {
+comptime {
+    if (!builtin.is_test) return;
     _ = @import("child_process.zig");
     _ = @import("darwin.zig");
     _ = @import("darwin_errno.zig");
     _ = @import("get_user_id.zig");
-    _ = @import("linux/errno.zig");
     _ = @import("linux/index.zig");
-    _ = @import("linux/x86_64.zig");
     _ = @import("path.zig");
     _ = @import("test.zig");
+    _ = @import("time.zig");
     _ = @import("windows/index.zig");
 }
 
@@ -1733,27 +1733,6 @@
     assert(it.next(debug.global_allocator) == null);
 }
 
-<<<<<<< HEAD
-=======
-comptime {
-    if (builtin.is_test) {
-        _ = @import("child_process.zig");
-        _ = @import("darwin_errno.zig");
-        _ = @import("darwin.zig");
-        _ = @import("get_user_id.zig");
-        _ = @import("linux/errno.zig");
-        //_ = @import("linux_i386.zig");
-        _ = @import("linux/x86_64.zig");
-        _ = @import("linux/index.zig");
-        _ = @import("path.zig");
-        _ = @import("time.zig");
-        _ = @import("windows/index.zig");
-        _ = @import("test.zig");
-    }
-}
-
-
->>>>>>> ca4053ba
 // TODO make this a build variable that you can set
 const unexpected_error_tracing = false;
 const UnexpectedError = error {
